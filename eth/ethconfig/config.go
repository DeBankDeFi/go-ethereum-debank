--- conflicted
+++ resolved
@@ -86,26 +86,13 @@
 	TriesInMemory:           128,
 	SnapshotCache:           102,
 	FilterLogCacheSize:      32,
-<<<<<<< HEAD
-	Miner: miner.Config{
-		GasCeil:  30000000,
-		GasPrice: big.NewInt(params.GWei),
-		Recommit: 3 * time.Second,
-	},
-	TxPool:        core.DefaultTxPoolConfig,
-	RPCGasCap:     50000000,
-	RPCCache:      1000000, // 1 Million call results
-	RPCEVMTimeout: 5 * time.Second,
-	GPO:           FullNodeGPO,
-	RPCTxFeeCap:   1, // 1 ether
-=======
 	Miner:                   miner.DefaultConfig,
 	TxPool:                  txpool.DefaultConfig,
 	RPCGasCap:               50000000,
 	RPCEVMTimeout:           5 * time.Second,
+	RPCCache:                1000000, // 1 Million call results
 	GPO:                     FullNodeGPO,
 	RPCTxFeeCap:             1, // 1 ether
->>>>>>> 18b641b0
 }
 
 func init() {
