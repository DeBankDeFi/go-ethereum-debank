--- conflicted
+++ resolved
@@ -58,7 +58,6 @@
 	return api.e.Etherbase()
 }
 
-<<<<<<< HEAD
 // BaseFee for rpc
 func (api *PublicEthereumAPI) BaseFee(ctx context.Context) (*big.Int, error) {
 	header, err := api.e.APIBackend.HeaderByNumber(ctx, rpc.LatestBlockNumber)
@@ -68,10 +67,7 @@
 	return misc.CalcBaseFee(api.e.APIBackend.ChainConfig(), header), nil
 }
 
-// Coinbase is the address that mining rewards will be send to (alias for Etherbase)
-=======
 // Coinbase is the address that mining rewards will be send to (alias for Etherbase).
->>>>>>> 23bee162
 func (api *PublicEthereumAPI) Coinbase() (common.Address, error) {
 	return api.Etherbase()
 }
