// Copyright 2018 The go-ethereum Authors
// This file is part of the go-ethereum library.
//
// The go-ethereum library is free software: you can redistribute it and/or modify
// it under the terms of the GNU Lesser General Public License as published by
// the Free Software Foundation, either version 3 of the License, or
// (at your option) any later version.
//
// The go-ethereum library is distributed in the hope that it will be useful,
// but WITHOUT ANY WARRANTY; without even the implied warranty of
// MERCHANTABILITY or FITNESS FOR A PARTICULAR PURPOSE. See the
// GNU Lesser General Public License for more details.
//
// You should have received a copy of the GNU Lesser General Public License
// along with the go-ethereum library. If not, see <http://www.gnu.org/licenses/>.

package rawdb

import (
	"bytes"
	"errors"
	"fmt"
	"os"
	"path"
	"path/filepath"
	"strings"
	"sync/atomic"
	"time"

	"github.com/ethereum/go-ethereum/common"
	"github.com/ethereum/go-ethereum/ethdb"
	"github.com/ethereum/go-ethereum/ethdb/leveldb"
	"github.com/ethereum/go-ethereum/ethdb/memorydb"
	"github.com/ethereum/go-ethereum/log"
	"github.com/olekukonko/tablewriter"
)

// freezerdb is a database wrapper that enabled freezer data retrievals.
type freezerdb struct {
	ancientRoot string
	ethdb.KeyValueStore
	ethdb.AncientStore
}

// AncientDatadir returns the path of root ancient directory.
func (frdb *freezerdb) AncientDatadir() (string, error) {
	return frdb.ancientRoot, nil
}

// Close implements io.Closer, closing both the fast key-value store as well as
// the slow ancient tables.
func (frdb *freezerdb) Close() error {
	var errs []error
	if err := frdb.AncientStore.Close(); err != nil {
		errs = append(errs, err)
	}
	if err := frdb.KeyValueStore.Close(); err != nil {
		errs = append(errs, err)
	}
	if len(errs) != 0 {
		return fmt.Errorf("%v", errs)
	}
	return nil
}

// Freeze is a helper method used for external testing to trigger and block until
// a freeze cycle completes, without having to sleep for a minute to trigger the
// automatic background run.
func (frdb *freezerdb) Freeze(threshold uint64) error {
	if frdb.AncientStore.(*chainFreezer).readonly {
		return errReadOnly
	}
	// Set the freezer threshold to a temporary value
	defer func(old uint64) {
		atomic.StoreUint64(&frdb.AncientStore.(*chainFreezer).threshold, old)
	}(atomic.LoadUint64(&frdb.AncientStore.(*chainFreezer).threshold))
	atomic.StoreUint64(&frdb.AncientStore.(*chainFreezer).threshold, threshold)

	// Trigger a freeze cycle and block until it's done
	trigger := make(chan struct{}, 1)
	frdb.AncientStore.(*chainFreezer).trigger <- trigger
	<-trigger
	return nil
}

// nofreezedb is a database wrapper that disables freezer data retrievals.
type nofreezedb struct {
	ethdb.KeyValueStore
}

// HasAncient returns an error as we don't have a backing chain freezer.
func (db *nofreezedb) HasAncient(kind string, number uint64) (bool, error) {
	return false, errNotSupported
}

// Ancient returns an error as we don't have a backing chain freezer.
func (db *nofreezedb) Ancient(kind string, number uint64) ([]byte, error) {
	return nil, errNotSupported
}

// AncientRange returns an error as we don't have a backing chain freezer.
func (db *nofreezedb) AncientRange(kind string, start, max, maxByteSize uint64) ([][]byte, error) {
	return nil, errNotSupported
}

// Ancients returns an error as we don't have a backing chain freezer.
func (db *nofreezedb) Ancients() (uint64, error) {
	return 0, errNotSupported
}

// Tail returns an error as we don't have a backing chain freezer.
func (db *nofreezedb) Tail() (uint64, error) {
	return 0, errNotSupported
}

// AncientSize returns an error as we don't have a backing chain freezer.
func (db *nofreezedb) AncientSize(kind string) (uint64, error) {
	return 0, errNotSupported
}

// ModifyAncients is not supported.
func (db *nofreezedb) ModifyAncients(func(ethdb.AncientWriteOp) error) (int64, error) {
	return 0, errNotSupported
}

// TruncateHead returns an error as we don't have a backing chain freezer.
func (db *nofreezedb) TruncateHead(items uint64) error {
	return errNotSupported
}

// TruncateTail returns an error as we don't have a backing chain freezer.
func (db *nofreezedb) TruncateTail(items uint64) error {
	return errNotSupported
}

// Sync returns an error as we don't have a backing chain freezer.
func (db *nofreezedb) Sync() error {
	return errNotSupported
}

func (db *nofreezedb) ReadAncients(fn func(reader ethdb.AncientReaderOp) error) (err error) {
	// Unlike other ancient-related methods, this method does not return
	// errNotSupported when invoked.
	// The reason for this is that the caller might want to do several things:
	// 1. Check if something is in freezer,
	// 2. If not, check leveldb.
	//
	// This will work, since the ancient-checks inside 'fn' will return errors,
	// and the leveldb work will continue.
	//
	// If we instead were to return errNotSupported here, then the caller would
	// have to explicitly check for that, having an extra clause to do the
	// non-ancient operations.
	return fn(db)
}

// MigrateTable processes the entries in a given table in sequence
// converting them to a new format if they're of an old format.
func (db *nofreezedb) MigrateTable(kind string, convert convertLegacyFn) error {
	return errNotSupported
}

// AncientDatadir returns an error as we don't have a backing chain freezer.
func (db *nofreezedb) AncientDatadir() (string, error) {
	return "", errNotSupported
}

// NewDatabase creates a high level database on top of a given key-value data
// store without a freezer moving immutable chain segments into cold storage.
func NewDatabase(db ethdb.KeyValueStore) ethdb.Database {
	return &nofreezedb{KeyValueStore: db}
}

// resolveChainFreezerDir is a helper function which resolves the absolute path
// of chain freezer by considering backward compatibility.
func resolveChainFreezerDir(ancient string) string {
	// Check if the chain freezer is already present in the specified
	// sub folder, if not then two possibilities:
	// - chain freezer is not initialized
	// - chain freezer exists in legacy location (root ancient folder)
	freezer := path.Join(ancient, chainFreezerName)
	if !common.FileExist(freezer) {
		if !common.FileExist(ancient) {
			// The entire ancient store is not initialized, still use the sub
			// folder for initialization.
		} else {
			// Ancient root is already initialized, then we hold the assumption
			// that chain freezer is also initialized and located in root folder.
			// In this case fallback to legacy location.
			freezer = ancient
			log.Info("Found legacy ancient chain path", "location", ancient)
		}
	}
	return freezer
}

// NewDatabaseWithFreezer creates a high level database on top of a given key-
// value data store with a freezer moving immutable chain segments into cold
// storage. The passed ancient indicates the path of root ancient directory
// where the chain freezer can be opened.
func NewDatabaseWithFreezer(db ethdb.KeyValueStore, ancient string, namespace string, readonly, ancientPrune bool) (ethdb.Database, error) {
	// Create the idle freezer instance
	frdb, err := newChainFreezer(resolveChainFreezerDir(ancient), namespace, readonly, freezerTableSize, chainFreezerNoSnappy)
	if err != nil {
		return nil, err
	}
	// Since the freezer can be stored separately from the user's key-value database,
	// there's a fairly high probability that the user requests invalid combinations
	// of the freezer and database. Ensure that we don't shoot ourselves in the foot
	// by serving up conflicting data, leading to both datastores getting corrupted.
	//
	//   - If both the freezer and key-value store is empty (no genesis), we just
	//     initialized a new empty freezer, so everything's fine.
	//   - If the key-value store is empty, but the freezer is not, we need to make
	//     sure the user's genesis matches the freezer. That will be checked in the
	//     blockchain, since we don't have the genesis block here (nor should we at
	//     this point care, the key-value/freezer combo is valid).
	//   - If neither the key-value store nor the freezer is empty, cross validate
	//     the genesis hashes to make sure they are compatible. If they are, also
	//     ensure that there's no gap between the freezer and subsequently leveldb.
	//   - If the key-value store is not empty, but the freezer is we might just be
	//     upgrading to the freezer release, or we might have had a small chain and
	//     not frozen anything yet. Ensure that no blocks are missing yet from the
	//     key-value store, since that would mean we already had an old freezer.

	// If the genesis hash is empty, we have a new key-value store, so nothing to
	// validate in this method. If, however, the genesis hash is not nil, compare
	// it to the freezer content.
	// TODO consider deprecate this check
	if kvgenesis, _ := db.Get(headerHashKey(0)); len(kvgenesis) > 0 && !ancientPrune {
		if frozen, _ := frdb.Ancients(); frozen > 0 {
			// If the freezer already contains something, ensure that the genesis blocks
			// match, otherwise we might mix up freezers across chains and destroy both
			// the freezer and the key-value store.
			frgenesis, err := frdb.Ancient(chainFreezerHashTable, 0)
			if err != nil {
				return nil, fmt.Errorf("failed to retrieve genesis from ancient %v", err)
			} else if !bytes.Equal(kvgenesis, frgenesis) {
				return nil, fmt.Errorf("genesis mismatch: %#x (leveldb) != %#x (ancients)", kvgenesis, frgenesis)
			}
			// Key-value store and freezer belong to the same network. Ensure that they
			// are contiguous, otherwise we might end up with a non-functional freezer.
			if kvhash, _ := db.Get(headerHashKey(frozen)); len(kvhash) == 0 {
				// Subsequent header after the freezer limit is missing from the database.
				// Reject startup if the database has a more recent head.
				if ldbNum := *ReadHeaderNumber(db, ReadHeadHeaderHash(db)); ldbNum > frozen-1 {
					return nil, fmt.Errorf("gap in the chain between ancients (#%d) and leveldb (#%d) ", frozen, ldbNum)
				}
				// Database contains only older data than the freezer, this happens if the
				// state was wiped and reinited from an existing freezer.
			}
			// Otherwise, key-value store continues where the freezer left off, all is fine.
			// We might have duplicate blocks (crash after freezer write but before key-value
			// store deletion, but that's fine).
		} else {
			// If the freezer is empty, ensure nothing was moved yet from the key-value
			// store, otherwise we'll end up missing data. We check block #1 to decide
			// if we froze anything previously or not, but do take care of databases with
			// only the genesis block.
			if ReadHeadHeaderHash(db) != common.BytesToHash(kvgenesis) {
				// Key-value store contains more data than the genesis block, make sure we
				// didn't freeze anything yet.
				if kvblob, _ := db.Get(headerHashKey(1)); len(kvblob) == 0 {
					return nil, errors.New("ancient chain segments already extracted, please set --datadir.ancient to the correct path")
				}
				// Block #1 is still in the database, we're allowed to init a new freezer
			}
			// Otherwise, the head header is still the genesis, we're allowed to init a new
			// freezer.
		}
	}
	// Freezer is consistent with the key-value database, permit combining the two
	if !frdb.readonly && !ancientPrune {
		frdb.wg.Add(1)
		go func() {
			frdb.freeze(db)
			frdb.wg.Done()
		}()
	}
	return &freezerdb{
		ancientRoot:   ancient,
		KeyValueStore: db,
		AncientStore:  frdb,
	}, nil
}

// NewMemoryDatabase creates an ephemeral in-memory key-value database without a
// freezer moving immutable chain segments into cold storage.
func NewMemoryDatabase() ethdb.Database {
	return NewDatabase(memorydb.New())
}

// NewMemoryDatabaseWithCap creates an ephemeral in-memory key-value database
// with an initial starting capacity, but without a freezer moving immutable
// chain segments into cold storage.
func NewMemoryDatabaseWithCap(size int) ethdb.Database {
	return NewDatabase(memorydb.NewWithCap(size))
}

// NewLevelDBDatabase creates a persistent key-value database without a freezer
// moving immutable chain segments into cold storage.
func NewLevelDBDatabase(file string, cache int, handles int, namespace string, readonly bool) (ethdb.Database, error) {
	db, err := leveldb.New(file, cache, handles, namespace, readonly)
	if err != nil {
		return nil, err
	}
	log.Info("Using LevelDB as the backing database")
	return NewDatabase(db), nil
}

<<<<<<< HEAD
// NewLevelDBDatabaseWithFreezer creates a persistent key-value database with a
// freezer moving immutable chain segments into cold storage. The passed ancient
// indicates the path of root ancient directory where the chain freezer can be
// opened.
func NewLevelDBDatabaseWithFreezer(file string, cache int, handles int, ancient string, namespace string, readonly, ancientPrune bool) (ethdb.Database, error) {
	kvdb, err := leveldb.New(file, cache, handles, namespace, readonly)
	if err != nil {
		return nil, err
	}

	frdb, err := NewDatabaseWithFreezer(kvdb, ancient, namespace, readonly, ancientPrune)
=======
const (
	dbPebble  = "pebble"
	dbLeveldb = "leveldb"
)

// hasPreexistingDb checks the given data directory whether a database is already
// instantiated at that location, and if so, returns the type of database (or the
// empty string).
func hasPreexistingDb(path string) string {
	if _, err := os.Stat(filepath.Join(path, "CURRENT")); err != nil {
		return "" // No pre-existing db
	}
	if matches, err := filepath.Glob(filepath.Join(path, "OPTIONS*")); len(matches) > 0 || err != nil {
		if err != nil {
			panic(err) // only possible if the pattern is malformed
		}
		return dbPebble
	}
	return dbLeveldb
}

// OpenOptions contains the options to apply when opening a database.
// OBS: If AncientsDirectory is empty, it indicates that no freezer is to be used.
type OpenOptions struct {
	Type              string // "leveldb" | "pebble"
	Directory         string // the datadir
	AncientsDirectory string // the ancients-dir
	Namespace         string // the namespace for database relevant metrics
	Cache             int    // the capacity(in megabytes) of the data caching
	Handles           int    // number of files to be open simultaneously
	ReadOnly          bool
}

// openKeyValueDatabase opens a disk-based key-value database, e.g. leveldb or pebble.
//
//	                      type == null          type != null
//	                   +----------------------------------------
//	db is non-existent |  leveldb default  |  specified type
//	db is existent     |  from db          |  specified type (if compatible)
func openKeyValueDatabase(o OpenOptions) (ethdb.Database, error) {
	existingDb := hasPreexistingDb(o.Directory)
	if len(existingDb) != 0 && len(o.Type) != 0 && o.Type != existingDb {
		return nil, fmt.Errorf("db.engine choice was %v but found pre-existing %v database in specified data directory", o.Type, existingDb)
	}
	if o.Type == dbPebble || existingDb == dbPebble {
		if PebbleEnabled {
			log.Info("Using pebble as the backing database")
			return NewPebbleDBDatabase(o.Directory, o.Cache, o.Handles, o.Namespace, o.ReadOnly)
		} else {
			return nil, errors.New("db.engine 'pebble' not supported on this platform")
		}
	}
	if len(o.Type) != 0 && o.Type != dbLeveldb {
		return nil, fmt.Errorf("unknown db.engine %v", o.Type)
	}
	log.Info("Using leveldb as the backing database")
	// Use leveldb, either as default (no explicit choice), or pre-existing, or chosen explicitly
	return NewLevelDBDatabase(o.Directory, o.Cache, o.Handles, o.Namespace, o.ReadOnly)
}

// Open opens both a disk-based key-value database such as leveldb or pebble, but also
// integrates it with a freezer database -- if the AncientDir option has been
// set on the provided OpenOptions.
// The passed o.AncientDir indicates the path of root ancient directory where
// the chain freezer can be opened.
func Open(o OpenOptions) (ethdb.Database, error) {
	kvdb, err := openKeyValueDatabase(o)
	if err != nil {
		return nil, err
	}
	if len(o.AncientsDirectory) == 0 {
		return kvdb, nil
	}
	frdb, err := NewDatabaseWithFreezer(kvdb, o.AncientsDirectory, o.Namespace, o.ReadOnly)
>>>>>>> 18b641b0
	if err != nil {
		kvdb.Close()
		return nil, err
	}
	return frdb, nil
}

type counter uint64

func (c counter) String() string {
	return fmt.Sprintf("%d", c)
}

func (c counter) Percentage(current uint64) string {
	return fmt.Sprintf("%d", current*100/uint64(c))
}

// stat stores sizes and count for a parameter
type stat struct {
	size  common.StorageSize
	count counter
}

// Add size to the stat and increase the counter by 1
func (s *stat) Add(size common.StorageSize) {
	s.size += size
	s.count++
}

func (s *stat) Size() string {
	return s.size.String()
}

func (s *stat) Count() string {
	return s.count.String()
}

// InspectDatabase traverses the entire database and checks the size
// of all different categories of data.
func InspectDatabase(db ethdb.Database, keyPrefix, keyStart []byte) error {
	it := db.NewIterator(keyPrefix, keyStart)
	defer it.Release()

	var (
		count  int64
		start  = time.Now()
		logged = time.Now()

		// Key-value store statistics
		headers         stat
		bodies          stat
		receipts        stat
		tds             stat
		numHashPairings stat
		hashNumPairings stat
		tries           stat
		codes           stat
		txLookups       stat
		accountSnaps    stat
		storageSnaps    stat
		preimages       stat
		bloomBits       stat
		beaconHeaders   stat
		cliqueSnaps     stat

		// Les statistic
		chtTrieNodes   stat
		bloomTrieNodes stat

		// Meta- and unaccounted data
		metadata    stat
		unaccounted stat

		// Totals
		total common.StorageSize
	)
	// Inspect key-value database first.
	for it.Next() {
		var (
			key  = it.Key()
			size = common.StorageSize(len(key) + len(it.Value()))
		)
		total += size
		switch {
		case bytes.HasPrefix(key, headerPrefix) && len(key) == (len(headerPrefix)+8+common.HashLength):
			headers.Add(size)
		case bytes.HasPrefix(key, blockBodyPrefix) && len(key) == (len(blockBodyPrefix)+8+common.HashLength):
			bodies.Add(size)
		case bytes.HasPrefix(key, blockReceiptsPrefix) && len(key) == (len(blockReceiptsPrefix)+8+common.HashLength):
			receipts.Add(size)
		case bytes.HasPrefix(key, headerPrefix) && bytes.HasSuffix(key, headerTDSuffix):
			tds.Add(size)
		case bytes.HasPrefix(key, headerPrefix) && bytes.HasSuffix(key, headerHashSuffix):
			numHashPairings.Add(size)
		case bytes.HasPrefix(key, headerNumberPrefix) && len(key) == (len(headerNumberPrefix)+common.HashLength):
			hashNumPairings.Add(size)
		case len(key) == common.HashLength:
			tries.Add(size)
		case bytes.HasPrefix(key, CodePrefix) && len(key) == len(CodePrefix)+common.HashLength:
			codes.Add(size)
		case bytes.HasPrefix(key, txLookupPrefix) && len(key) == (len(txLookupPrefix)+common.HashLength):
			txLookups.Add(size)
		case bytes.HasPrefix(key, SnapshotAccountPrefix) && len(key) == (len(SnapshotAccountPrefix)+common.HashLength):
			accountSnaps.Add(size)
		case bytes.HasPrefix(key, SnapshotStoragePrefix) && len(key) == (len(SnapshotStoragePrefix)+2*common.HashLength):
			storageSnaps.Add(size)
		case bytes.HasPrefix(key, PreimagePrefix) && len(key) == (len(PreimagePrefix)+common.HashLength):
			preimages.Add(size)
		case bytes.HasPrefix(key, configPrefix) && len(key) == (len(configPrefix)+common.HashLength):
			metadata.Add(size)
		case bytes.HasPrefix(key, genesisPrefix) && len(key) == (len(genesisPrefix)+common.HashLength):
			metadata.Add(size)
		case bytes.HasPrefix(key, bloomBitsPrefix) && len(key) == (len(bloomBitsPrefix)+10+common.HashLength):
			bloomBits.Add(size)
		case bytes.HasPrefix(key, BloomBitsIndexPrefix):
			bloomBits.Add(size)
		case bytes.HasPrefix(key, skeletonHeaderPrefix) && len(key) == (len(skeletonHeaderPrefix)+8):
			beaconHeaders.Add(size)
		case bytes.HasPrefix(key, CliqueSnapshotPrefix) && len(key) == 7+common.HashLength:
			cliqueSnaps.Add(size)
		case bytes.HasPrefix(key, ChtTablePrefix) ||
			bytes.HasPrefix(key, ChtIndexTablePrefix) ||
			bytes.HasPrefix(key, ChtPrefix): // Canonical hash trie
			chtTrieNodes.Add(size)
		case bytes.HasPrefix(key, BloomTrieTablePrefix) ||
			bytes.HasPrefix(key, BloomTrieIndexPrefix) ||
			bytes.HasPrefix(key, BloomTriePrefix): // Bloomtrie sub
			bloomTrieNodes.Add(size)
		default:
			var accounted bool
			for _, meta := range [][]byte{
				databaseVersionKey, headHeaderKey, headBlockKey, headFastBlockKey, headFinalizedBlockKey,
				lastPivotKey, fastTrieProgressKey, snapshotDisabledKey, SnapshotRootKey, snapshotJournalKey,
				snapshotGeneratorKey, snapshotRecoveryKey, txIndexTailKey, fastTxLookupLimitKey,
				uncleanShutdownKey, badBlockKey, transitionStatusKey, skeletonSyncStatusKey,
			} {
				if bytes.Equal(key, meta) {
					metadata.Add(size)
					accounted = true
					break
				}
			}
			if !accounted {
				unaccounted.Add(size)
			}
		}
		count++
		if count%1000 == 0 && time.Since(logged) > 8*time.Second {
			log.Info("Inspecting database", "count", count, "elapsed", common.PrettyDuration(time.Since(start)))
			logged = time.Now()
		}
	}
	// Display the database statistic of key-value store.
	stats := [][]string{
		{"Key-Value store", "Headers", headers.Size(), headers.Count()},
		{"Key-Value store", "Bodies", bodies.Size(), bodies.Count()},
		{"Key-Value store", "Receipt lists", receipts.Size(), receipts.Count()},
		{"Key-Value store", "Difficulties", tds.Size(), tds.Count()},
		{"Key-Value store", "Block number->hash", numHashPairings.Size(), numHashPairings.Count()},
		{"Key-Value store", "Block hash->number", hashNumPairings.Size(), hashNumPairings.Count()},
		{"Key-Value store", "Transaction index", txLookups.Size(), txLookups.Count()},
		{"Key-Value store", "Bloombit index", bloomBits.Size(), bloomBits.Count()},
		{"Key-Value store", "Contract codes", codes.Size(), codes.Count()},
		{"Key-Value store", "Trie nodes", tries.Size(), tries.Count()},
		{"Key-Value store", "Trie preimages", preimages.Size(), preimages.Count()},
		{"Key-Value store", "Account snapshot", accountSnaps.Size(), accountSnaps.Count()},
		{"Key-Value store", "Storage snapshot", storageSnaps.Size(), storageSnaps.Count()},
		{"Key-Value store", "Beacon sync headers", beaconHeaders.Size(), beaconHeaders.Count()},
		{"Key-Value store", "Clique snapshots", cliqueSnaps.Size(), cliqueSnaps.Count()},
		{"Key-Value store", "Singleton metadata", metadata.Size(), metadata.Count()},
		{"Light client", "CHT trie nodes", chtTrieNodes.Size(), chtTrieNodes.Count()},
		{"Light client", "Bloom trie nodes", bloomTrieNodes.Size(), bloomTrieNodes.Count()},
	}
	// Inspect all registered append-only file store then.
	ancients, err := inspectFreezers(db)
	if err != nil {
		return err
	}
	for _, ancient := range ancients {
		for _, table := range ancient.sizes {
			stats = append(stats, []string{
				fmt.Sprintf("Ancient store (%s)", strings.Title(ancient.name)),
				strings.Title(table.name),
				table.size.String(),
				fmt.Sprintf("%d", ancient.count()),
			})
		}
		total += ancient.size()
	}
	table := tablewriter.NewWriter(os.Stdout)
	table.SetHeader([]string{"Database", "Category", "Size", "Items"})
	table.SetFooter([]string{"", "Total", total.String(), " "})
	table.AppendBulk(stats)
	table.Render()

	if unaccounted.size > 0 {
		log.Error("Database contains unaccounted data", "size", unaccounted.size, "count", unaccounted.count)
	}
	return nil
}<|MERGE_RESOLUTION|>--- conflicted
+++ resolved
@@ -308,19 +308,6 @@
 	return NewDatabase(db), nil
 }
 
-<<<<<<< HEAD
-// NewLevelDBDatabaseWithFreezer creates a persistent key-value database with a
-// freezer moving immutable chain segments into cold storage. The passed ancient
-// indicates the path of root ancient directory where the chain freezer can be
-// opened.
-func NewLevelDBDatabaseWithFreezer(file string, cache int, handles int, ancient string, namespace string, readonly, ancientPrune bool) (ethdb.Database, error) {
-	kvdb, err := leveldb.New(file, cache, handles, namespace, readonly)
-	if err != nil {
-		return nil, err
-	}
-
-	frdb, err := NewDatabaseWithFreezer(kvdb, ancient, namespace, readonly, ancientPrune)
-=======
 const (
 	dbPebble  = "pebble"
 	dbLeveldb = "leveldb"
@@ -352,6 +339,7 @@
 	Cache             int    // the capacity(in megabytes) of the data caching
 	Handles           int    // number of files to be open simultaneously
 	ReadOnly          bool
+	AncientPrune      bool
 }
 
 // openKeyValueDatabase opens a disk-based key-value database, e.g. leveldb or pebble.
@@ -394,8 +382,7 @@
 	if len(o.AncientsDirectory) == 0 {
 		return kvdb, nil
 	}
-	frdb, err := NewDatabaseWithFreezer(kvdb, o.AncientsDirectory, o.Namespace, o.ReadOnly)
->>>>>>> 18b641b0
+	frdb, err := NewDatabaseWithFreezer(kvdb, o.AncientsDirectory, o.Namespace, o.ReadOnly, o.AncientPrune)
 	if err != nil {
 		kvdb.Close()
 		return nil, err
