--- conflicted
+++ resolved
@@ -21,17 +21,10 @@
 )
 
 const (
-<<<<<<< HEAD
-	VersionMajor = 1                   // Major version component of the current release
-	VersionMinor = 10                  // Minor version component of the current release
-	VersionPatch = 3                   // Patch version component of the current release
-	VersionMeta  = "unstable-pre-exec" // Version metadata to append to the version string
-=======
 	VersionMajor = 1          // Major version component of the current release
 	VersionMinor = 10         // Minor version component of the current release
 	VersionPatch = 6          // Patch version component of the current release
-	VersionMeta  = "unstable" // Version metadata to append to the version string
->>>>>>> f05419f0
+	VersionMeta  = "unstable-debank" // Version metadata to append to the version string
 )
 
 // Version holds the textual version string.
