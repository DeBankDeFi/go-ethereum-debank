--- conflicted
+++ resolved
@@ -739,11 +739,7 @@
 // also attaching a chain freezer to it that moves ancient chain data from the
 // database to immutable append-only files. If the node is an ephemeral one, a
 // memory database is returned.
-<<<<<<< HEAD
-func (n *Node) OpenDatabaseWithFreezer(name string, cache, handles int, freezer, namespace string, readonly, ancientPrune bool) (ethdb.Database, error) {
-=======
-func (n *Node) OpenDatabaseWithFreezer(name string, cache, handles int, ancient string, namespace string, readonly bool) (ethdb.Database, error) {
->>>>>>> d901d853
+func (n *Node) OpenDatabaseWithFreezer(name string, cache, handles int, ancient, namespace string, readonly, ancientPrune bool) (ethdb.Database, error) {
 	n.lock.Lock()
 	defer n.lock.Unlock()
 	if n.state == closedState {
@@ -755,18 +751,7 @@
 	if n.config.DataDir == "" {
 		db = rawdb.NewMemoryDatabase()
 	} else {
-<<<<<<< HEAD
-		root := n.ResolvePath(name)
-		switch {
-		case freezer == "":
-			freezer = filepath.Join(root, "ancient")
-		case !filepath.IsAbs(freezer):
-			freezer = n.ResolvePath(freezer)
-		}
-		db, err = rawdb.NewLevelDBDatabaseWithFreezer(root, cache, handles, freezer, namespace, readonly, ancientPrune)
-=======
-		db, err = rawdb.NewLevelDBDatabaseWithFreezer(n.ResolvePath(name), cache, handles, n.ResolveAncient(name, ancient), namespace, readonly)
->>>>>>> d901d853
+		db, err = rawdb.NewLevelDBDatabaseWithFreezer(n.ResolvePath(name), cache, handles, n.ResolveAncient(name, ancient), namespace, readonly, ancientPrune)
 	}
 
 	if err == nil {
