// Copyright 2016 The go-ethereum Authors
// This file is part of the go-ethereum library.
//
// The go-ethereum library is free software: you can redistribute it and/or modify
// it under the terms of the GNU Lesser General Public License as published by
// the Free Software Foundation, either version 3 of the License, or
// (at your option) any later version.
//
// The go-ethereum library is distributed in the hope that it will be useful,
// but WITHOUT ANY WARRANTY; without even the implied warranty of
// MERCHANTABILITY or FITNESS FOR A PARTICULAR PURPOSE. See the
// GNU Lesser General Public License for more details.
//
// You should have received a copy of the GNU Lesser General Public License
// along with the go-ethereum library. If not, see <http://www.gnu.org/licenses/>.

package les

import (
	"context"
	"errors"
	"math/big"

	"github.com/ethereum/go-ethereum/accounts"
	"github.com/ethereum/go-ethereum/common"
	"github.com/ethereum/go-ethereum/consensus"
	"github.com/ethereum/go-ethereum/core"
	"github.com/ethereum/go-ethereum/core/bloombits"
	"github.com/ethereum/go-ethereum/core/rawdb"
	"github.com/ethereum/go-ethereum/core/state"
	"github.com/ethereum/go-ethereum/core/types"
	"github.com/ethereum/go-ethereum/core/vm"
	"github.com/ethereum/go-ethereum/eth/downloader"
	"github.com/ethereum/go-ethereum/eth/gasprice"
	"github.com/ethereum/go-ethereum/ethdb"
	"github.com/ethereum/go-ethereum/event"
	"github.com/ethereum/go-ethereum/light"
	"github.com/ethereum/go-ethereum/params"
	"github.com/ethereum/go-ethereum/rpc"
)

type LesApiBackend struct {
	extRPCEnabled       bool
	allowUnprotectedTxs bool
	eth                 *LightEthereum
	gpo                 *gasprice.Oracle
}

func (b *LesApiBackend) ChainConfig() *params.ChainConfig {
	return b.eth.chainConfig
}

func (b *LesApiBackend) CurrentBlock() *types.Block {
	return types.NewBlockWithHeader(b.eth.BlockChain().CurrentHeader())
}

func (b *LesApiBackend) SetHead(number uint64) {
	b.eth.handler.downloader.Cancel()
	b.eth.blockchain.SetHead(number)
}

func (b *LesApiBackend) HeaderByNumber(ctx context.Context, number rpc.BlockNumber) (*types.Header, error) {
	// Return the latest current as the pending one since there
	// is no pending notion in the light client. TODO(rjl493456442)
	// unify the behavior of `HeaderByNumber` and `PendingBlockAndReceipts`.
	if number == rpc.PendingBlockNumber {
		return b.eth.blockchain.CurrentHeader(), nil
	}
	if number == rpc.LatestBlockNumber {
		return b.eth.blockchain.CurrentHeader(), nil
	}
	return b.eth.blockchain.GetHeaderByNumberOdr(ctx, uint64(number))
}

func (b *LesApiBackend) HeaderByNumberOrHash(ctx context.Context, blockNrOrHash rpc.BlockNumberOrHash) (*types.Header, error) {
	if blockNr, ok := blockNrOrHash.Number(); ok {
		return b.HeaderByNumber(ctx, blockNr)
	}
	if hash, ok := blockNrOrHash.Hash(); ok {
		header, err := b.HeaderByHash(ctx, hash)
		if err != nil {
			return nil, err
		}
		if header == nil {
			return nil, errors.New("header for hash not found")
		}
		if blockNrOrHash.RequireCanonical && b.eth.blockchain.GetCanonicalHash(header.Number.Uint64()) != hash {
			return nil, errors.New("hash is not currently canonical")
		}
		return header, nil
	}
	return nil, errors.New("invalid arguments; neither block nor hash specified")
}

func (b *LesApiBackend) HeaderByHash(ctx context.Context, hash common.Hash) (*types.Header, error) {
	return b.eth.blockchain.GetHeaderByHash(hash), nil
}

func (b *LesApiBackend) BlockByNumber(ctx context.Context, number rpc.BlockNumber) (*types.Block, error) {
	header, err := b.HeaderByNumber(ctx, number)
	if header == nil || err != nil {
		return nil, err
	}
	return b.BlockByHash(ctx, header.Hash())
}

func (b *LesApiBackend) BlockByHash(ctx context.Context, hash common.Hash) (*types.Block, error) {
	return b.eth.blockchain.GetBlockByHash(ctx, hash)
}

func (b *LesApiBackend) BlockByNumberOrHash(ctx context.Context, blockNrOrHash rpc.BlockNumberOrHash) (*types.Block, error) {
	if blockNr, ok := blockNrOrHash.Number(); ok {
		return b.BlockByNumber(ctx, blockNr)
	}
	if hash, ok := blockNrOrHash.Hash(); ok {
		block, err := b.BlockByHash(ctx, hash)
		if err != nil {
			return nil, err
		}
		if block == nil {
			return nil, errors.New("header found, but block body is missing")
		}
		if blockNrOrHash.RequireCanonical && b.eth.blockchain.GetCanonicalHash(block.NumberU64()) != hash {
			return nil, errors.New("hash is not currently canonical")
		}
		return block, nil
	}
	return nil, errors.New("invalid arguments; neither block nor hash specified")
}

func (b *LesApiBackend) PendingBlockAndReceipts() (*types.Block, types.Receipts) {
	return nil, nil
}

func (b *LesApiBackend) StateAndHeaderByNumber(ctx context.Context, number rpc.BlockNumber) (*state.StateDB, *types.Header, error) {
	header, err := b.HeaderByNumber(ctx, number)
	if err != nil {
		return nil, nil, err
	}
	if header == nil {
		return nil, nil, errors.New("header not found")
	}
	return light.NewState(ctx, header, b.eth.odr), header, nil
}

func (b *LesApiBackend) StateAndHeaderByNumberOrHash(ctx context.Context, blockNrOrHash rpc.BlockNumberOrHash) (*state.StateDB, *types.Header, error) {
	if blockNr, ok := blockNrOrHash.Number(); ok {
		return b.StateAndHeaderByNumber(ctx, blockNr)
	}
	if hash, ok := blockNrOrHash.Hash(); ok {
		header := b.eth.blockchain.GetHeaderByHash(hash)
		if header == nil {
			return nil, nil, errors.New("header for hash not found")
		}
		if blockNrOrHash.RequireCanonical && b.eth.blockchain.GetCanonicalHash(header.Number.Uint64()) != hash {
			return nil, nil, errors.New("hash is not currently canonical")
		}
		return light.NewState(ctx, header, b.eth.odr), header, nil
	}
	return nil, nil, errors.New("invalid arguments; neither block nor hash specified")
}

func (b *LesApiBackend) GetReceipts(ctx context.Context, hash common.Hash) (types.Receipts, error) {
	if number := rawdb.ReadHeaderNumber(b.eth.chainDb, hash); number != nil {
		return light.GetBlockReceipts(ctx, b.eth.odr, hash, *number)
	}
	return nil, nil
}

func (b *LesApiBackend) GetLogs(ctx context.Context, hash common.Hash) ([][]*types.Log, error) {
	if number := rawdb.ReadHeaderNumber(b.eth.chainDb, hash); number != nil {
		return light.GetBlockLogs(ctx, b.eth.odr, hash, *number)
	}
	return nil, nil
}

func (b *LesApiBackend) GetTd(ctx context.Context, hash common.Hash) *big.Int {
	if number := rawdb.ReadHeaderNumber(b.eth.chainDb, hash); number != nil {
		return b.eth.blockchain.GetTdOdr(ctx, hash, *number)
	}
	return nil
}

func (b *LesApiBackend) GetEVM(ctx context.Context, msg core.Message, state *state.StateDB, header *types.Header, vmConfig *vm.Config) (*vm.EVM, func() error, error) {
	if vmConfig == nil {
		vmConfig = new(vm.Config)
	}
	txContext := core.NewEVMTxContext(msg)
	context := core.NewEVMBlockContext(header, b.eth.blockchain, nil)
	return vm.NewEVM(context, txContext, state, b.eth.chainConfig, *vmConfig), state.Error, nil
}

func (b *LesApiBackend) SendTx(ctx context.Context, signedTx *types.Transaction) error {
	return b.eth.txPool.Add(ctx, signedTx)
}

func (b *LesApiBackend) RemoveTx(txHash common.Hash) {
	b.eth.txPool.RemoveTx(txHash)
}

func (b *LesApiBackend) GetPoolTransactions() (types.Transactions, error) {
	return b.eth.txPool.GetTransactions()
}

func (b *LesApiBackend) GetPoolTransaction(txHash common.Hash) *types.Transaction {
	return b.eth.txPool.GetTransaction(txHash)
}

func (b *LesApiBackend) GetTransaction(ctx context.Context, txHash common.Hash) (*types.Transaction, common.Hash, uint64, uint64, error) {
	return light.GetTransaction(ctx, b.eth.odr, txHash)
}

func (b *LesApiBackend) GetPoolNonce(ctx context.Context, addr common.Address) (uint64, error) {
	return b.eth.txPool.GetNonce(ctx, addr)
}

func (b *LesApiBackend) Stats() (pending int, queued int) {
	return b.eth.txPool.Stats(), 0
}

func (b *LesApiBackend) TxPoolContent() (map[common.Address]types.Transactions, map[common.Address]types.Transactions) {
	return b.eth.txPool.Content()
}

<<<<<<< HEAD
func (b *LesApiBackend) TxPoolContentByAccount(addr common.Address) (pending, queued types.Transactions) {
	// TODO(barryz) not implement for light node.
	return nil, nil
=======
func (b *LesApiBackend) TxPoolContentFrom(addr common.Address) (types.Transactions, types.Transactions) {
	return b.eth.txPool.ContentFrom(addr)
>>>>>>> f05419f0
}

func (b *LesApiBackend) SubscribeNewTxsEvent(ch chan<- core.NewTxsEvent) event.Subscription {
	return b.eth.txPool.SubscribeNewTxsEvent(ch)
}

func (b *LesApiBackend) SubscribeChainEvent(ch chan<- core.ChainEvent) event.Subscription {
	return b.eth.blockchain.SubscribeChainEvent(ch)
}

func (b *LesApiBackend) SubscribeChainHeadEvent(ch chan<- core.ChainHeadEvent) event.Subscription {
	return b.eth.blockchain.SubscribeChainHeadEvent(ch)
}

func (b *LesApiBackend) SubscribeChainSideEvent(ch chan<- core.ChainSideEvent) event.Subscription {
	return b.eth.blockchain.SubscribeChainSideEvent(ch)
}

func (b *LesApiBackend) SubscribeLogsEvent(ch chan<- []*types.Log) event.Subscription {
	return b.eth.blockchain.SubscribeLogsEvent(ch)
}

func (b *LesApiBackend) SubscribePendingLogsEvent(ch chan<- []*types.Log) event.Subscription {
	return event.NewSubscription(func(quit <-chan struct{}) error {
		<-quit
		return nil
	})
}

func (b *LesApiBackend) SubscribeRemovedLogsEvent(ch chan<- core.RemovedLogsEvent) event.Subscription {
	return b.eth.blockchain.SubscribeRemovedLogsEvent(ch)
}

func (b *LesApiBackend) Downloader() *downloader.Downloader {
	return b.eth.Downloader()
}

func (b *LesApiBackend) ProtocolVersion() int {
	return b.eth.LesVersion() + 10000
}

func (b *LesApiBackend) SuggestGasTipCap(ctx context.Context) (*big.Int, error) {
	return b.gpo.SuggestTipCap(ctx)
}

func (b *LesApiBackend) FeeHistory(ctx context.Context, blockCount int, lastBlock rpc.BlockNumber, rewardPercentiles []float64) (firstBlock rpc.BlockNumber, reward [][]*big.Int, baseFee []*big.Int, gasUsedRatio []float64, err error) {
	return b.gpo.FeeHistory(ctx, blockCount, lastBlock, rewardPercentiles)
}

func (b *LesApiBackend) ChainDb() ethdb.Database {
	return b.eth.chainDb
}

func (b *LesApiBackend) AccountManager() *accounts.Manager {
	return b.eth.accountManager
}

func (b *LesApiBackend) ExtRPCEnabled() bool {
	return b.extRPCEnabled
}

func (b *LesApiBackend) UnprotectedAllowed() bool {
	return b.allowUnprotectedTxs
}

func (b *LesApiBackend) RPCGasCap() uint64 {
	return b.eth.config.RPCGasCap
}

func (b *LesApiBackend) RPCTxFeeCap() float64 {
	return b.eth.config.RPCTxFeeCap
}

func (b *LesApiBackend) BloomStatus() (uint64, uint64) {
	if b.eth.bloomIndexer == nil {
		return 0, 0
	}
	sections, _, _ := b.eth.bloomIndexer.Sections()
	return params.BloomBitsBlocksClient, sections
}

func (b *LesApiBackend) ServiceFilter(ctx context.Context, session *bloombits.MatcherSession) {
	for i := 0; i < bloomFilterThreads; i++ {
		go session.Multiplex(bloomRetrievalBatch, bloomRetrievalWait, b.eth.bloomRequests)
	}
}

func (b *LesApiBackend) Engine() consensus.Engine {
	return b.eth.engine
}

func (b *LesApiBackend) CurrentHeader() *types.Header {
	return b.eth.blockchain.CurrentHeader()
}

func (b *LesApiBackend) StateAtBlock(ctx context.Context, block *types.Block, reexec uint64, base *state.StateDB, checkLive bool) (*state.StateDB, error) {
	return b.eth.stateAtBlock(ctx, block, reexec)
}

func (b *LesApiBackend) StateAtTransaction(ctx context.Context, block *types.Block, txIndex int, reexec uint64) (core.Message, vm.BlockContext, *state.StateDB, error) {
	return b.eth.stateAtTransaction(ctx, block, txIndex, reexec)
}<|MERGE_RESOLUTION|>--- conflicted
+++ resolved
@@ -222,14 +222,13 @@
 	return b.eth.txPool.Content()
 }
 
-<<<<<<< HEAD
 func (b *LesApiBackend) TxPoolContentByAccount(addr common.Address) (pending, queued types.Transactions) {
 	// TODO(barryz) not implement for light node.
 	return nil, nil
-=======
+}
+
 func (b *LesApiBackend) TxPoolContentFrom(addr common.Address) (types.Transactions, types.Transactions) {
 	return b.eth.txPool.ContentFrom(addr)
->>>>>>> f05419f0
 }
 
 func (b *LesApiBackend) SubscribeNewTxsEvent(ch chan<- core.NewTxsEvent) event.Subscription {
