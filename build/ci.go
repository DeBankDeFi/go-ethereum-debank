// Copyright 2016 The go-ethereum Authors
// This file is part of the go-ethereum library.
//
// The go-ethereum library is free software: you can redistribute it and/or modify
// it under the terms of the GNU Lesser General Public License as published by
// the Free Software Foundation, either version 3 of the License, or
// (at your option) any later version.
//
// The go-ethereum library is distributed in the hope that it will be useful,
// but WITHOUT ANY WARRANTY; without even the implied warranty of
// MERCHANTABILITY or FITNESS FOR A PARTICULAR PURPOSE. See the
// GNU Lesser General Public License for more details.
//
// You should have received a copy of the GNU Lesser General Public License
// along with the go-ethereum library. If not, see <http://www.gnu.org/licenses/>.

//go:build none
// +build none

/*
The ci command is called from Continuous Integration scripts.

Usage: go run build/ci.go <command> <command flags/arguments>

Available commands are:

	install    [ -arch architecture ] [ -cc compiler ] [ packages... ]                          -- builds packages and executables
	test       [ -coverage ] [ packages... ]                                                    -- runs the tests
	lint                                                                                        -- runs certain pre-selected linters
	archive    [ -arch architecture ] [ -type zip|tar ] [ -signer key-envvar ] [ -signify key-envvar ] [ -upload dest ] -- archives build artifacts
	importkeys                                                                                  -- imports signing keys from env
	debsrc     [ -signer key-id ] [ -upload dest ]                                              -- creates a debian source package
	nsis                                                                                        -- creates a Windows NSIS installer
	purge      [ -store blobstore ] [ -days threshold ]                                         -- purges old archives from the blobstore

For all commands, -n prevents execution of external programs (dry run mode).
*/
package main

import (
	"bytes"
	"encoding/base64"
	"flag"
	"fmt"
	"log"
	"os"
	"os/exec"
	"path"
	"path/filepath"
	"runtime"
	"strconv"
	"strings"
	"time"

	"github.com/cespare/cp"
	"github.com/ethereum/go-ethereum/common"
	"github.com/ethereum/go-ethereum/crypto/signify"
	"github.com/ethereum/go-ethereum/internal/build"
	"github.com/ethereum/go-ethereum/params"
)

const (
	PackagePrefix = "github.com/ethereum/go-ethereum"
)

var (
	// Files that end up in the geth*.zip archive.
	gethArchiveFiles = []string{
		"COPYING",
		executablePath("geth"),
	}

	// Files that end up in the geth-alltools*.zip archive.
	allToolsArchiveFiles = []string{
		"COPYING",
		executablePath("abigen"),
		executablePath("bootnode"),
		executablePath("evm"),
		executablePath("geth"),
		executablePath("rlpdump"),
		executablePath("clef"),
	}

	// A debian package is created for all executables listed here.
	debExecutables = []debExecutable{
		{
			BinaryName:  "abigen",
			Description: "Source code generator to convert Ethereum contract definitions into easy to use, compile-time type-safe Go packages.",
		},
		{
			BinaryName:  "bootnode",
			Description: "Ethereum bootnode.",
		},
		{
			BinaryName:  "evm",
			Description: "Developer utility version of the EVM (Ethereum Virtual Machine) that is capable of running bytecode snippets within a configurable environment and execution mode.",
		},
		{
			BinaryName:  "geth",
			Description: "Ethereum CLI client.",
		},
		{
			BinaryName:  "rlpdump",
			Description: "Developer utility tool that prints RLP structures.",
		},
		{
			BinaryName:  "clef",
			Description: "Ethereum account management tool.",
		},
	}

	// A debian package is created for all executables listed here.
	debEthereum = debPackage{
		Name:        "ethereum",
		Version:     params.Version,
		Executables: debExecutables,
	}

	// Debian meta packages to build and push to Ubuntu PPA
	debPackages = []debPackage{
		debEthereum,
	}

	// Distros for which packages are created.
	// Note: vivid is unsupported because there is no golang-1.6 package for it.
	// Note: the following Ubuntu releases have been officially deprecated on Launchpad:
	//   wily, yakkety, zesty, artful, cosmic, disco, eoan, groovy, hirsuite, impish
	debDistroGoBoots = map[string]string{
		"trusty":  "golang-1.11", // EOL: 04/2024
		"xenial":  "golang-go",   // EOL: 04/2026
		"bionic":  "golang-go",   // EOL: 04/2028
		"focal":   "golang-go",   // EOL: 04/2030
		"jammy":   "golang-go",   // EOL: 04/2032
		"kinetic": "golang-go",   // EOL: 07/2023
		//"lunar": "golang-go",  // EOL: 01/2024
	}

	debGoBootPaths = map[string]string{
		"golang-1.11": "/usr/lib/go-1.11",
		"golang-go":   "/usr/lib/go",
	}

	// This is the version of go that will be downloaded by
	//
	//     go run ci.go install -dlgo
	dlgoVersion = "1.19.5"
)

var GOBIN, _ = filepath.Abs(filepath.Join("build", "bin"))

func executablePath(name string) string {
	if runtime.GOOS == "windows" {
		name += ".exe"
	}
	return filepath.Join(GOBIN, name)
}

func main() {
	log.SetFlags(log.Lshortfile)

	if !common.FileExist(filepath.Join("build", "ci.go")) {
		log.Fatal("this script must be run from the root of the repository")
	}
	if len(os.Args) < 2 {
		log.Fatal("need subcommand as first argument")
	}
	switch os.Args[1] {
	case "install":
		doInstall(os.Args[2:])
	case "test":
		doTest(os.Args[2:])
	case "lint":
		doLint(os.Args[2:])
	case "archive":
		doArchive(os.Args[2:])
	case "docker":
		doDocker(os.Args[2:])
	case "debsrc":
		doDebianSource(os.Args[2:])
	case "nsis":
		doWindowsInstaller(os.Args[2:])
	case "purge":
		doPurge(os.Args[2:])
	default:
		log.Fatal("unknown command ", os.Args[1])
	}
}

// Compiling

func doInstall(cmdline []string) {
	var (
		dlgo       = flag.Bool("dlgo", false, "Download Go and build with it")
		arch       = flag.String("arch", "", "Architecture to cross build for")
		cc         = flag.String("cc", "", "C compiler to cross build with")
		staticlink = flag.Bool("static", false, "Create statically-linked executable")
	)
	flag.CommandLine.Parse(cmdline)

	// Configure the toolchain.
	tc := build.GoToolchain{GOARCH: *arch, CC: *cc}
	if *dlgo {
		csdb := build.MustLoadChecksums("build/checksums.txt")
		tc.Root = build.DownloadGo(csdb, dlgoVersion)
	}

	// Disable CLI markdown doc generation in release builds.
	buildTags := []string{"urfave_cli_no_docs"}

	// Configure the build.
	env := build.Env()
	gobuild := tc.Go("build", buildFlags(env, *staticlink, buildTags)...)

	// arm64 CI builders are memory-constrained and can't handle concurrent builds,
	// better disable it. This check isn't the best, it should probably
	// check for something in env instead.
	if env.CI && runtime.GOARCH == "arm64" {
		gobuild.Args = append(gobuild.Args, "-p", "1")
	}

	// We use -trimpath to avoid leaking local paths into the built executables.
	gobuild.Args = append(gobuild.Args, "-trimpath")

	// Show packages during build.
	gobuild.Args = append(gobuild.Args, "-v")

	// Now we choose what we're even building.
	// Default: collect all 'main' packages in cmd/ and build those.
	packages := flag.Args()
	if len(packages) == 0 {
		packages = build.FindMainPackages("./cmd")
	}

	// Do the build!
	for _, pkg := range packages {
		args := make([]string, len(gobuild.Args))
		copy(args, gobuild.Args)
		args = append(args, "-o", executablePath(path.Base(pkg)))
		args = append(args, pkg)
		build.MustRun(&exec.Cmd{Path: gobuild.Path, Args: args, Env: gobuild.Env})
	}
}

// buildFlags returns the go tool flags for building.
func buildFlags(env build.Environment, staticLinking bool, buildTags []string) (flags []string) {
	var ld []string
	if env.Commit != "" {
<<<<<<< HEAD
		ld = append(ld, "-X", "main.gitCommit="+env.Commit)
		ld = append(ld, "-X", "main.gitDate="+env.Date)
		ld = append(ld, "-X", fmt.Sprintf("%s/params.gitCommit=%s", PackagePrefix, env.Commit))
		ld = append(ld, "-X", fmt.Sprintf("%s/params.gitDate=%s", PackagePrefix, env.Date))
=======
		ld = append(ld, "-X", "github.com/ethereum/go-ethereum/internal/version.gitCommit="+env.Commit)
		ld = append(ld, "-X", "github.com/ethereum/go-ethereum/internal/version.gitDate="+env.Date)
>>>>>>> 18b641b0
	}
	// Strip DWARF on darwin. This used to be required for certain things,
	// and there is no downside to this, so we just keep doing it.
	if runtime.GOOS == "darwin" {
		ld = append(ld, "-s")
	}
	if runtime.GOOS == "linux" {
		// Enforce the stacksize to 8M, which is the case on most platforms apart from
		// alpine Linux.
		extld := []string{"-Wl,-z,stack-size=0x800000"}
		if staticLinking {
			extld = append(extld, "-static")
			// Under static linking, use of certain glibc features must be
			// disabled to avoid shared library dependencies.
			buildTags = append(buildTags, "osusergo", "netgo")
		}
		ld = append(ld, "-extldflags", "'"+strings.Join(extld, " ")+"'")
	}
	if len(ld) > 0 {
		flags = append(flags, "-ldflags", strings.Join(ld, " "))
	}
	if len(buildTags) > 0 {
		flags = append(flags, "-tags", strings.Join(buildTags, ","))
	}
	return flags
}

// Running The Tests
//
// "tests" also includes static analysis tools such as vet.

func doTest(cmdline []string) {
	var (
		dlgo     = flag.Bool("dlgo", false, "Download Go and build with it")
		arch     = flag.String("arch", "", "Run tests for given architecture")
		cc       = flag.String("cc", "", "Sets C compiler binary")
		coverage = flag.Bool("coverage", false, "Whether to record code coverage")
		verbose  = flag.Bool("v", false, "Whether to log verbosely")
		race     = flag.Bool("race", false, "Execute the race detector")
	)
	flag.CommandLine.Parse(cmdline)

	// Configure the toolchain.
	tc := build.GoToolchain{GOARCH: *arch, CC: *cc}
	if *dlgo {
		csdb := build.MustLoadChecksums("build/checksums.txt")
		tc.Root = build.DownloadGo(csdb, dlgoVersion)
	}
	gotest := tc.Go("test")

	// Test a single package at a time. CI builders are slow
	// and some tests run into timeouts under load.
	gotest.Args = append(gotest.Args, "-p", "1")
	if *coverage {
		gotest.Args = append(gotest.Args, "-covermode=atomic", "-cover")
	}
	if *verbose {
		gotest.Args = append(gotest.Args, "-v")
	}
	if *race {
		gotest.Args = append(gotest.Args, "-race")
	}

	packages := []string{"./..."}
	if len(flag.CommandLine.Args()) > 0 {
		packages = flag.CommandLine.Args()
	}
	gotest.Args = append(gotest.Args, packages...)
	build.MustRun(gotest)
}

// doLint runs golangci-lint on requested packages.
func doLint(cmdline []string) {
	var (
		cachedir = flag.String("cachedir", "./build/cache", "directory for caching golangci-lint binary.")
	)
	flag.CommandLine.Parse(cmdline)
	packages := []string{"./..."}
	if len(flag.CommandLine.Args()) > 0 {
		packages = flag.CommandLine.Args()
	}

	linter := downloadLinter(*cachedir)
	lflags := []string{"run", "--config", ".golangci.yml"}
	build.MustRunCommand(linter, append(lflags, packages...)...)
	fmt.Println("You have achieved perfection.")
}

// downloadLinter downloads and unpacks golangci-lint.
func downloadLinter(cachedir string) string {
	const version = "1.51.1"

	csdb := build.MustLoadChecksums("build/checksums.txt")
	arch := runtime.GOARCH
	ext := ".tar.gz"

	if runtime.GOOS == "windows" {
		ext = ".zip"
	}
	if arch == "arm" {
		arch += "v" + os.Getenv("GOARM")
	}
	base := fmt.Sprintf("golangci-lint-%s-%s-%s", version, runtime.GOOS, arch)
	url := fmt.Sprintf("https://github.com/golangci/golangci-lint/releases/download/v%s/%s%s", version, base, ext)
	archivePath := filepath.Join(cachedir, base+ext)
	if err := csdb.DownloadFile(url, archivePath); err != nil {
		log.Fatal(err)
	}
	if err := build.ExtractArchive(archivePath, cachedir); err != nil {
		log.Fatal(err)
	}
	return filepath.Join(cachedir, base, "golangci-lint")
}

// Release Packaging
func doArchive(cmdline []string) {
	var (
		arch    = flag.String("arch", runtime.GOARCH, "Architecture cross packaging")
		atype   = flag.String("type", "zip", "Type of archive to write (zip|tar)")
		signer  = flag.String("signer", "", `Environment variable holding the signing key (e.g. LINUX_SIGNING_KEY)`)
		signify = flag.String("signify", "", `Environment variable holding the signify key (e.g. LINUX_SIGNIFY_KEY)`)
		upload  = flag.String("upload", "", `Destination to upload the archives (usually "gethstore/builds")`)
		ext     string
	)
	flag.CommandLine.Parse(cmdline)
	switch *atype {
	case "zip":
		ext = ".zip"
	case "tar":
		ext = ".tar.gz"
	default:
		log.Fatal("unknown archive type: ", atype)
	}

	var (
		env      = build.Env()
		basegeth = archiveBasename(*arch, params.ArchiveVersion(env.Commit))
		geth     = "geth-" + basegeth + ext
		alltools = "geth-alltools-" + basegeth + ext
	)
	maybeSkipArchive(env)
	if err := build.WriteArchive(geth, gethArchiveFiles); err != nil {
		log.Fatal(err)
	}
	if err := build.WriteArchive(alltools, allToolsArchiveFiles); err != nil {
		log.Fatal(err)
	}
	for _, archive := range []string{geth, alltools} {
		if err := archiveUpload(archive, *upload, *signer, *signify); err != nil {
			log.Fatal(err)
		}
	}
}

func archiveBasename(arch string, archiveVersion string) string {
	platform := runtime.GOOS + "-" + arch
	if arch == "arm" {
		platform += os.Getenv("GOARM")
	}
	if arch == "android" {
		platform = "android-all"
	}
	if arch == "ios" {
		platform = "ios-all"
	}
	return platform + "-" + archiveVersion
}

func archiveUpload(archive string, blobstore string, signer string, signifyVar string) error {
	// If signing was requested, generate the signature files
	if signer != "" {
		key := getenvBase64(signer)
		if err := build.PGPSignFile(archive, archive+".asc", string(key)); err != nil {
			return err
		}
	}
	if signifyVar != "" {
		key := os.Getenv(signifyVar)
		untrustedComment := "verify with geth-release.pub"
		trustedComment := fmt.Sprintf("%s (%s)", archive, time.Now().UTC().Format(time.RFC1123))
		if err := signify.SignFile(archive, archive+".sig", key, untrustedComment, trustedComment); err != nil {
			return err
		}
	}
	// If uploading to Azure was requested, push the archive possibly with its signature
	if blobstore != "" {
		auth := build.AzureBlobstoreConfig{
			Account:   strings.Split(blobstore, "/")[0],
			Token:     os.Getenv("AZURE_BLOBSTORE_TOKEN"),
			Container: strings.SplitN(blobstore, "/", 2)[1],
		}
		if err := build.AzureBlobstoreUpload(archive, filepath.Base(archive), auth); err != nil {
			return err
		}
		if signer != "" {
			if err := build.AzureBlobstoreUpload(archive+".asc", filepath.Base(archive+".asc"), auth); err != nil {
				return err
			}
		}
		if signifyVar != "" {
			if err := build.AzureBlobstoreUpload(archive+".sig", filepath.Base(archive+".sig"), auth); err != nil {
				return err
			}
		}
	}
	return nil
}

// skips archiving for some build configurations.
func maybeSkipArchive(env build.Environment) {
	if env.IsPullRequest {
		log.Printf("skipping archive creation because this is a PR build")
		os.Exit(0)
	}
	if env.IsCronJob {
		log.Printf("skipping archive creation because this is a cron job")
		os.Exit(0)
	}
	if env.Branch != "master" && !strings.HasPrefix(env.Tag, "v1.") {
		log.Printf("skipping archive creation because branch %q, tag %q is not on the inclusion list", env.Branch, env.Tag)
		os.Exit(0)
	}
}

// Builds the docker images and optionally uploads them to Docker Hub.
func doDocker(cmdline []string) {
	var (
		image    = flag.Bool("image", false, `Whether to build and push an arch specific docker image`)
		manifest = flag.String("manifest", "", `Push a multi-arch docker image for the specified architectures (usually "amd64,arm64")`)
		upload   = flag.String("upload", "", `Where to upload the docker image (usually "ethereum/client-go")`)
	)
	flag.CommandLine.Parse(cmdline)

	// Skip building and pushing docker images for PR builds
	env := build.Env()
	maybeSkipArchive(env)

	// Retrieve the upload credentials and authenticate
	user := getenvBase64("DOCKER_HUB_USERNAME")
	pass := getenvBase64("DOCKER_HUB_PASSWORD")

	if len(user) > 0 && len(pass) > 0 {
		auther := exec.Command("docker", "login", "-u", string(user), "--password-stdin")
		auther.Stdin = bytes.NewReader(pass)
		build.MustRun(auther)
	}
	// Retrieve the version infos to build and push to the following paths:
	//  - ethereum/client-go:latest                            - Pushes to the master branch, Geth only
	//  - ethereum/client-go:stable                            - Version tag publish on GitHub, Geth only
	//  - ethereum/client-go:alltools-latest                   - Pushes to the master branch, Geth & tools
	//  - ethereum/client-go:alltools-stable                   - Version tag publish on GitHub, Geth & tools
	//  - ethereum/client-go:release-<major>.<minor>           - Version tag publish on GitHub, Geth only
	//  - ethereum/client-go:alltools-release-<major>.<minor>  - Version tag publish on GitHub, Geth & tools
	//  - ethereum/client-go:v<major>.<minor>.<patch>          - Version tag publish on GitHub, Geth only
	//  - ethereum/client-go:alltools-v<major>.<minor>.<patch> - Version tag publish on GitHub, Geth & tools
	var tags []string

	switch {
	case env.Branch == "master":
		tags = []string{"latest"}
	case strings.HasPrefix(env.Tag, "v1."):
		tags = []string{"stable", fmt.Sprintf("release-1.%d", params.VersionMinor), "v" + params.Version}
	}
	// If architecture specific image builds are requested, build and push them
	if *image {
		build.MustRunCommand("docker", "build", "--build-arg", "COMMIT="+env.Commit, "--build-arg", "VERSION="+params.VersionWithMeta, "--build-arg", "BUILDNUM="+env.Buildnum, "--tag", fmt.Sprintf("%s:TAG", *upload), ".")
		build.MustRunCommand("docker", "build", "--build-arg", "COMMIT="+env.Commit, "--build-arg", "VERSION="+params.VersionWithMeta, "--build-arg", "BUILDNUM="+env.Buildnum, "--tag", fmt.Sprintf("%s:alltools-TAG", *upload), "-f", "Dockerfile.alltools", ".")

		// Tag and upload the images to Docker Hub
		for _, tag := range tags {
			gethImage := fmt.Sprintf("%s:%s-%s", *upload, tag, runtime.GOARCH)
			toolImage := fmt.Sprintf("%s:alltools-%s-%s", *upload, tag, runtime.GOARCH)

			// If the image already exists (non version tag), check the build
			// number to prevent overwriting a newer commit if concurrent builds
			// are running. This is still a tiny bit racey if two published are
			// done at the same time, but that's extremely unlikely even on the
			// master branch.
			for _, img := range []string{gethImage, toolImage} {
				if exec.Command("docker", "pull", img).Run() != nil {
					continue // Generally the only failure is a missing image, which is good
				}
				buildnum, err := exec.Command("docker", "inspect", "--format", "{{index .Config.Labels \"buildnum\"}}", img).CombinedOutput()
				if err != nil {
					log.Fatalf("Failed to inspect container: %v\nOutput: %s", err, string(buildnum))
				}
				buildnum = bytes.TrimSpace(buildnum)

				if len(buildnum) > 0 && len(env.Buildnum) > 0 {
					oldnum, err := strconv.Atoi(string(buildnum))
					if err != nil {
						log.Fatalf("Failed to parse old image build number: %v", err)
					}
					newnum, err := strconv.Atoi(env.Buildnum)
					if err != nil {
						log.Fatalf("Failed to parse current build number: %v", err)
					}
					if oldnum > newnum {
						log.Fatalf("Current build number %d not newer than existing %d", newnum, oldnum)
					} else {
						log.Printf("Updating %s from build %d to %d", img, oldnum, newnum)
					}
				}
			}
			build.MustRunCommand("docker", "image", "tag", fmt.Sprintf("%s:TAG", *upload), gethImage)
			build.MustRunCommand("docker", "image", "tag", fmt.Sprintf("%s:alltools-TAG", *upload), toolImage)
			build.MustRunCommand("docker", "push", gethImage)
			build.MustRunCommand("docker", "push", toolImage)
		}
	}
	// If multi-arch image manifest push is requested, assemble it
	if len(*manifest) != 0 {
		// Since different architectures are pushed by different builders, wait
		// until all required images are updated.
		var mismatch bool
		for i := 0; i < 2; i++ { // 2 attempts, second is race check
			mismatch = false // hope there's no mismatch now

			for _, tag := range tags {
				for _, arch := range strings.Split(*manifest, ",") {
					gethImage := fmt.Sprintf("%s:%s-%s", *upload, tag, arch)
					toolImage := fmt.Sprintf("%s:alltools-%s-%s", *upload, tag, arch)

					for _, img := range []string{gethImage, toolImage} {
						if out, err := exec.Command("docker", "pull", img).CombinedOutput(); err != nil {
							log.Printf("Required image %s unavailable: %v\nOutput: %s", img, err, out)
							mismatch = true
							break
						}
						buildnum, err := exec.Command("docker", "inspect", "--format", "{{index .Config.Labels \"buildnum\"}}", img).CombinedOutput()
						if err != nil {
							log.Fatalf("Failed to inspect container: %v\nOutput: %s", err, string(buildnum))
						}
						buildnum = bytes.TrimSpace(buildnum)

						if string(buildnum) != env.Buildnum {
							log.Printf("Build number mismatch on %s: want %s, have %s", img, env.Buildnum, buildnum)
							mismatch = true
							break
						}
					}
					if mismatch {
						break
					}
				}
				if mismatch {
					break
				}
			}
			if mismatch {
				// Build numbers mismatching, retry in a short time to
				// avoid concurrent fails in both publisher images. If
				// however the retry failed too, it means the concurrent
				// builder is still crunching, let that do the publish.
				if i == 0 {
					time.Sleep(30 * time.Second)
				}
				continue
			}
			break
		}
		if mismatch {
			log.Println("Relinquishing publish to other builder")
			return
		}
		// Assemble and push the Geth manifest image
		for _, tag := range tags {
			gethImage := fmt.Sprintf("%s:%s", *upload, tag)

			var gethSubImages []string
			for _, arch := range strings.Split(*manifest, ",") {
				gethSubImages = append(gethSubImages, gethImage+"-"+arch)
			}
			build.MustRunCommand("docker", append([]string{"manifest", "create", gethImage}, gethSubImages...)...)
			build.MustRunCommand("docker", "manifest", "push", gethImage)
		}
		// Assemble and push the alltools manifest image
		for _, tag := range tags {
			toolImage := fmt.Sprintf("%s:alltools-%s", *upload, tag)

			var toolSubImages []string
			for _, arch := range strings.Split(*manifest, ",") {
				toolSubImages = append(toolSubImages, toolImage+"-"+arch)
			}
			build.MustRunCommand("docker", append([]string{"manifest", "create", toolImage}, toolSubImages...)...)
			build.MustRunCommand("docker", "manifest", "push", toolImage)
		}
	}
}

// Debian Packaging
func doDebianSource(cmdline []string) {
	var (
		cachedir = flag.String("cachedir", "./build/cache", `Filesystem path to cache the downloaded Go bundles at`)
		signer   = flag.String("signer", "", `Signing key name, also used as package author`)
		upload   = flag.String("upload", "", `Where to upload the source package (usually "ethereum/ethereum")`)
		sshUser  = flag.String("sftp-user", "", `Username for SFTP upload (usually "geth-ci")`)
		workdir  = flag.String("workdir", "", `Output directory for packages (uses temp dir if unset)`)
		now      = time.Now()
	)
	flag.CommandLine.Parse(cmdline)
	*workdir = makeWorkdir(*workdir)
	env := build.Env()
	tc := new(build.GoToolchain)
	maybeSkipArchive(env)

	// Import the signing key.
	if key := getenvBase64("PPA_SIGNING_KEY"); len(key) > 0 {
		gpg := exec.Command("gpg", "--import")
		gpg.Stdin = bytes.NewReader(key)
		build.MustRun(gpg)
	}

	// Download and verify the Go source package.
	gobundle := downloadGoSources(*cachedir)

	// Download all the dependencies needed to build the sources and run the ci script
	srcdepfetch := tc.Go("mod", "download")
	srcdepfetch.Env = append(srcdepfetch.Env, "GOPATH="+filepath.Join(*workdir, "modgopath"))
	build.MustRun(srcdepfetch)

	cidepfetch := tc.Go("run", "./build/ci.go")
	cidepfetch.Env = append(cidepfetch.Env, "GOPATH="+filepath.Join(*workdir, "modgopath"))
	cidepfetch.Run() // Command fails, don't care, we only need the deps to start it

	// Create Debian packages and upload them.
	for _, pkg := range debPackages {
		for distro, goboot := range debDistroGoBoots {
			// Prepare the debian package with the go-ethereum sources.
			meta := newDebMetadata(distro, goboot, *signer, env, now, pkg.Name, pkg.Version, pkg.Executables)
			pkgdir := stageDebianSource(*workdir, meta)

			// Add Go source code
			if err := build.ExtractArchive(gobundle, pkgdir); err != nil {
				log.Fatalf("Failed to extract Go sources: %v", err)
			}
			if err := os.Rename(filepath.Join(pkgdir, "go"), filepath.Join(pkgdir, ".go")); err != nil {
				log.Fatalf("Failed to rename Go source folder: %v", err)
			}
			// Add all dependency modules in compressed form
			os.MkdirAll(filepath.Join(pkgdir, ".mod", "cache"), 0755)
			if err := cp.CopyAll(filepath.Join(pkgdir, ".mod", "cache", "download"), filepath.Join(*workdir, "modgopath", "pkg", "mod", "cache", "download")); err != nil {
				log.Fatalf("Failed to copy Go module dependencies: %v", err)
			}
			// Run the packaging and upload to the PPA
			debuild := exec.Command("debuild", "-S", "-sa", "-us", "-uc", "-d", "-Zxz", "-nc")
			debuild.Dir = pkgdir
			build.MustRun(debuild)

			var (
				basename  = fmt.Sprintf("%s_%s", meta.Name(), meta.VersionString())
				source    = filepath.Join(*workdir, basename+".tar.xz")
				dsc       = filepath.Join(*workdir, basename+".dsc")
				changes   = filepath.Join(*workdir, basename+"_source.changes")
				buildinfo = filepath.Join(*workdir, basename+"_source.buildinfo")
			)
			if *signer != "" {
				build.MustRunCommand("debsign", changes)
			}
			if *upload != "" {
				ppaUpload(*workdir, *upload, *sshUser, []string{source, dsc, changes, buildinfo})
			}
		}
	}
}

// downloadGoSources downloads the Go source tarball.
func downloadGoSources(cachedir string) string {
	csdb := build.MustLoadChecksums("build/checksums.txt")
	file := fmt.Sprintf("go%s.src.tar.gz", dlgoVersion)
	url := "https://dl.google.com/go/" + file
	dst := filepath.Join(cachedir, file)
	if err := csdb.DownloadFile(url, dst); err != nil {
		log.Fatal(err)
	}
	return dst
}

func ppaUpload(workdir, ppa, sshUser string, files []string) {
	p := strings.Split(ppa, "/")
	if len(p) != 2 {
		log.Fatal("-upload PPA name must contain single /")
	}
	if sshUser == "" {
		sshUser = p[0]
	}
	incomingDir := fmt.Sprintf("~%s/ubuntu/%s", p[0], p[1])
	// Create the SSH identity file if it doesn't exist.
	var idfile string
	if sshkey := getenvBase64("PPA_SSH_KEY"); len(sshkey) > 0 {
		idfile = filepath.Join(workdir, "sshkey")
		if !common.FileExist(idfile) {
			os.WriteFile(idfile, sshkey, 0600)
		}
	}
	// Upload
	dest := sshUser + "@ppa.launchpad.net"
	if err := build.UploadSFTP(idfile, dest, incomingDir, files); err != nil {
		log.Fatal(err)
	}
}

func getenvBase64(variable string) []byte {
	dec, err := base64.StdEncoding.DecodeString(os.Getenv(variable))
	if err != nil {
		log.Fatal("invalid base64 " + variable)
	}
	return []byte(dec)
}

func makeWorkdir(wdflag string) string {
	var err error
	if wdflag != "" {
		err = os.MkdirAll(wdflag, 0744)
	} else {
		wdflag, err = os.MkdirTemp("", "geth-build-")
	}
	if err != nil {
		log.Fatal(err)
	}
	return wdflag
}

func isUnstableBuild(env build.Environment) bool {
	if env.Tag != "" {
		return false
	}
	return true
}

type debPackage struct {
	Name        string          // the name of the Debian package to produce, e.g. "ethereum"
	Version     string          // the clean version of the debPackage, e.g. 1.8.12, without any metadata
	Executables []debExecutable // executables to be included in the package
}

type debMetadata struct {
	Env           build.Environment
	GoBootPackage string
	GoBootPath    string

	PackageName string

	// go-ethereum version being built. Note that this
	// is not the debian package version. The package version
	// is constructed by VersionString.
	Version string

	Author       string // "name <email>", also selects signing key
	Distro, Time string
	Executables  []debExecutable
}

type debExecutable struct {
	PackageName string
	BinaryName  string
	Description string
}

// Package returns the name of the package if present, or
// fallbacks to BinaryName
func (d debExecutable) Package() string {
	if d.PackageName != "" {
		return d.PackageName
	}
	return d.BinaryName
}

func newDebMetadata(distro, goboot, author string, env build.Environment, t time.Time, name string, version string, exes []debExecutable) debMetadata {
	if author == "" {
		// No signing key, use default author.
		author = "Ethereum Builds <fjl@ethereum.org>"
	}
	return debMetadata{
		GoBootPackage: goboot,
		GoBootPath:    debGoBootPaths[goboot],
		PackageName:   name,
		Env:           env,
		Author:        author,
		Distro:        distro,
		Version:       version,
		Time:          t.Format(time.RFC1123Z),
		Executables:   exes,
	}
}

// Name returns the name of the metapackage that depends
// on all executable packages.
func (meta debMetadata) Name() string {
	if isUnstableBuild(meta.Env) {
		return meta.PackageName + "-unstable"
	}
	return meta.PackageName
}

// VersionString returns the debian version of the packages.
func (meta debMetadata) VersionString() string {
	vsn := meta.Version
	if meta.Env.Buildnum != "" {
		vsn += "+build" + meta.Env.Buildnum
	}
	if meta.Distro != "" {
		vsn += "+" + meta.Distro
	}
	return vsn
}

// ExeList returns the list of all executable packages.
func (meta debMetadata) ExeList() string {
	names := make([]string, len(meta.Executables))
	for i, e := range meta.Executables {
		names[i] = meta.ExeName(e)
	}
	return strings.Join(names, ", ")
}

// ExeName returns the package name of an executable package.
func (meta debMetadata) ExeName(exe debExecutable) string {
	if isUnstableBuild(meta.Env) {
		return exe.Package() + "-unstable"
	}
	return exe.Package()
}

// ExeConflicts returns the content of the Conflicts field
// for executable packages.
func (meta debMetadata) ExeConflicts(exe debExecutable) string {
	if isUnstableBuild(meta.Env) {
		// Set up the conflicts list so that the *-unstable packages
		// cannot be installed alongside the regular version.
		//
		// https://www.debian.org/doc/debian-policy/ch-relationships.html
		// is very explicit about Conflicts: and says that Breaks: should
		// be preferred and the conflicting files should be handled via
		// alternates. We might do this eventually but using a conflict is
		// easier now.
		return "ethereum, " + exe.Package()
	}
	return ""
}

func stageDebianSource(tmpdir string, meta debMetadata) (pkgdir string) {
	pkg := meta.Name() + "-" + meta.VersionString()
	pkgdir = filepath.Join(tmpdir, pkg)
	if err := os.Mkdir(pkgdir, 0755); err != nil {
		log.Fatal(err)
	}
	// Copy the source code.
	build.MustRunCommand("git", "checkout-index", "-a", "--prefix", pkgdir+string(filepath.Separator))

	// Put the debian build files in place.
	debian := filepath.Join(pkgdir, "debian")
	build.Render("build/deb/"+meta.PackageName+"/deb.rules", filepath.Join(debian, "rules"), 0755, meta)
	build.Render("build/deb/"+meta.PackageName+"/deb.changelog", filepath.Join(debian, "changelog"), 0644, meta)
	build.Render("build/deb/"+meta.PackageName+"/deb.control", filepath.Join(debian, "control"), 0644, meta)
	build.Render("build/deb/"+meta.PackageName+"/deb.copyright", filepath.Join(debian, "copyright"), 0644, meta)
	build.RenderString("8\n", filepath.Join(debian, "compat"), 0644, meta)
	build.RenderString("3.0 (native)\n", filepath.Join(debian, "source/format"), 0644, meta)
	for _, exe := range meta.Executables {
		install := filepath.Join(debian, meta.ExeName(exe)+".install")
		docs := filepath.Join(debian, meta.ExeName(exe)+".docs")
		build.Render("build/deb/"+meta.PackageName+"/deb.install", install, 0644, exe)
		build.Render("build/deb/"+meta.PackageName+"/deb.docs", docs, 0644, exe)
	}
	return pkgdir
}

// Windows installer
func doWindowsInstaller(cmdline []string) {
	// Parse the flags and make skip installer generation on PRs
	var (
		arch    = flag.String("arch", runtime.GOARCH, "Architecture for cross build packaging")
		signer  = flag.String("signer", "", `Environment variable holding the signing key (e.g. WINDOWS_SIGNING_KEY)`)
		signify = flag.String("signify key", "", `Environment variable holding the signify signing key (e.g. WINDOWS_SIGNIFY_KEY)`)
		upload  = flag.String("upload", "", `Destination to upload the archives (usually "gethstore/builds")`)
		workdir = flag.String("workdir", "", `Output directory for packages (uses temp dir if unset)`)
	)
	flag.CommandLine.Parse(cmdline)
	*workdir = makeWorkdir(*workdir)
	env := build.Env()
	maybeSkipArchive(env)

	// Aggregate binaries that are included in the installer
	var (
		devTools []string
		allTools []string
		gethTool string
	)
	for _, file := range allToolsArchiveFiles {
		if file == "COPYING" { // license, copied later
			continue
		}
		allTools = append(allTools, filepath.Base(file))
		if filepath.Base(file) == "geth.exe" {
			gethTool = file
		} else {
			devTools = append(devTools, file)
		}
	}

	// Render NSIS scripts: Installer NSIS contains two installer sections,
	// first section contains the geth binary, second section holds the dev tools.
	templateData := map[string]interface{}{
		"License":  "COPYING",
		"Geth":     gethTool,
		"DevTools": devTools,
	}
	build.Render("build/nsis.geth.nsi", filepath.Join(*workdir, "geth.nsi"), 0644, nil)
	build.Render("build/nsis.install.nsh", filepath.Join(*workdir, "install.nsh"), 0644, templateData)
	build.Render("build/nsis.uninstall.nsh", filepath.Join(*workdir, "uninstall.nsh"), 0644, allTools)
	build.Render("build/nsis.pathupdate.nsh", filepath.Join(*workdir, "PathUpdate.nsh"), 0644, nil)
	build.Render("build/nsis.envvarupdate.nsh", filepath.Join(*workdir, "EnvVarUpdate.nsh"), 0644, nil)
	if err := cp.CopyFile(filepath.Join(*workdir, "SimpleFC.dll"), "build/nsis.simplefc.dll"); err != nil {
		log.Fatalf("Failed to copy SimpleFC.dll: %v", err)
	}
	if err := cp.CopyFile(filepath.Join(*workdir, "COPYING"), "COPYING"); err != nil {
		log.Fatalf("Failed to copy copyright note: %v", err)
	}
	// Build the installer. This assumes that all the needed files have been previously
	// built (don't mix building and packaging to keep cross compilation complexity to a
	// minimum).
	version := strings.Split(params.Version, ".")
	if env.Commit != "" {
		version[2] += "-" + env.Commit[:8]
	}
	installer, err := filepath.Abs("geth-" + archiveBasename(*arch, params.ArchiveVersion(env.Commit)) + ".exe")
	if err != nil {
		log.Fatalf("Failed to convert installer file path: %v", err)
	}
	build.MustRunCommand("makensis.exe",
		"/DOUTPUTFILE="+installer,
		"/DMAJORVERSION="+version[0],
		"/DMINORVERSION="+version[1],
		"/DBUILDVERSION="+version[2],
		"/DARCH="+*arch,
		filepath.Join(*workdir, "geth.nsi"),
	)
	// Sign and publish installer.
	if err := archiveUpload(installer, *upload, *signer, *signify); err != nil {
		log.Fatal(err)
	}
}

// Binary distribution cleanups

func doPurge(cmdline []string) {
	var (
		store = flag.String("store", "", `Destination from where to purge archives (usually "gethstore/builds")`)
		limit = flag.Int("days", 30, `Age threshold above which to delete unstable archives`)
	)
	flag.CommandLine.Parse(cmdline)

	if env := build.Env(); !env.IsCronJob {
		log.Printf("skipping because not a cron job")
		os.Exit(0)
	}
	// Create the azure authentication and list the current archives
	auth := build.AzureBlobstoreConfig{
		Account:   strings.Split(*store, "/")[0],
		Token:     os.Getenv("AZURE_BLOBSTORE_TOKEN"),
		Container: strings.SplitN(*store, "/", 2)[1],
	}
	blobs, err := build.AzureBlobstoreList(auth)
	if err != nil {
		log.Fatal(err)
	}
	fmt.Printf("Found %d blobs\n", len(blobs))

	// Iterate over the blobs, collect and sort all unstable builds
	for i := 0; i < len(blobs); i++ {
		if !strings.Contains(*blobs[i].Name, "unstable") {
			blobs = append(blobs[:i], blobs[i+1:]...)
			i--
		}
	}
	for i := 0; i < len(blobs); i++ {
		for j := i + 1; j < len(blobs); j++ {
			if blobs[i].Properties.LastModified.After(*blobs[j].Properties.LastModified) {
				blobs[i], blobs[j] = blobs[j], blobs[i]
			}
		}
	}
	// Filter out all archives more recent that the given threshold
	for i, blob := range blobs {
		if time.Since(*blob.Properties.LastModified) < time.Duration(*limit)*24*time.Hour {
			blobs = blobs[:i]
			break
		}
	}
	fmt.Printf("Deleting %d blobs\n", len(blobs))
	// Delete all marked as such and return
	if err := build.AzureBlobstoreDelete(auth, blobs); err != nil {
		log.Fatal(err)
	}
}<|MERGE_RESOLUTION|>--- conflicted
+++ resolved
@@ -245,15 +245,8 @@
 func buildFlags(env build.Environment, staticLinking bool, buildTags []string) (flags []string) {
 	var ld []string
 	if env.Commit != "" {
-<<<<<<< HEAD
-		ld = append(ld, "-X", "main.gitCommit="+env.Commit)
-		ld = append(ld, "-X", "main.gitDate="+env.Date)
-		ld = append(ld, "-X", fmt.Sprintf("%s/params.gitCommit=%s", PackagePrefix, env.Commit))
-		ld = append(ld, "-X", fmt.Sprintf("%s/params.gitDate=%s", PackagePrefix, env.Date))
-=======
 		ld = append(ld, "-X", "github.com/ethereum/go-ethereum/internal/version.gitCommit="+env.Commit)
 		ld = append(ld, "-X", "github.com/ethereum/go-ethereum/internal/version.gitDate="+env.Date)
->>>>>>> 18b641b0
 	}
 	// Strip DWARF on darwin. This used to be required for certain things,
 	// and there is no downside to this, so we just keep doing it.
